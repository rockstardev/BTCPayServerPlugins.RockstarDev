--- conflicted
+++ resolved
@@ -50,11 +50,9 @@
     public decimal? TargetAmount { get; set; }
     public decimal? ConversionRate { get; set; }
 
-<<<<<<< HEAD
-=======
     [StringLength(50)]
     public string DepositId { get; set; }
 
->>>>>>> f83cf151
     public List<DbExchangeOrderLog> ExchangeOrderLogs { get; set; }
-}+
+}
