--- conflicted
+++ resolved
@@ -1,4 +1,4 @@
-﻿using System;
+using System;
 using System.Collections.Generic;
 using System.Linq;
 using System.Text;
@@ -289,11 +289,8 @@
             return NotFound();
 
         await using var ctx = pluginDbContextFactory.CreateContext();
-<<<<<<< HEAD
-        PayrollInvoice invoice = ctx.PayrollInvoices.Include(c => c.User)
-=======
+
         var invoice = ctx.PayrollInvoices.Include(c => c.User)
->>>>>>> f83cf151
             .SingleOrDefault(a => a.Id == id);
 
         if (invoice == null)
