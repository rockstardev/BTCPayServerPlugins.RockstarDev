﻿@using BTCPayServer.Abstractions.Extensions
@using BTCPayServer.Abstractions.Contracts
@using BTCPayServer.Abstractions.Models
@using BTCPayServer.Client
@using BTCPayServer.RockstarDev.Plugins.Payroll.Controllers
@using BTCPayServer.RockstarDev.Plugins.Payroll.Data.Models
@using BTCPayServer.Services
@inject IScopeProvider ScopeProvider
@inject DisplayFormatter DisplayFormatter
@model List<PayrollUser>
@{
    ViewData.SetActivePage("Payroll", "Payroll Users", "Payroll");

    var storeId = ScopeProvider.GetCurrentStoreId();
}

<form method="post">

    <div class="sticky-header-setup"></div>
    <div class="sticky-header d-sm-flex align-items-center justify-content-between">
        <h2 class="mb-0">@ViewData["Title"]</h2>
        <div class="d-flex gap-3 mt-3 mt-sm-0">
            <a asp-controller="PayrollUser" asp-action="Create" asp-route-storeId="@storeId" class="btn btn-primary">Create User</a>
            <a asp-controller="PayrollInvoice" asp-action="List" asp-route-storeId="@storeId" class="btn btn-secondary">Payroll Invoices</a>
        </div>
    </div>

    <partial name="_StatusMessage" />

    @if (Model.Any())
    {
        <div class="table-responsive-md">
            <table class="table table-hover">
                <thead>
<<<<<<< HEAD
                <tr>
                    <th scope="col">Name</th>
                    <th scope="col">Email</th>
                    <th scope="col" class="text-end"></th>
                </tr>
                </thead>
                <tbody>
                @foreach (var pp in Model)
                {
                    <tr class="mass-action-row">
                        <td>@pp.Name</td>
                        <td>@pp.Email</td>
                        <td class="align-middle">
                            
                        </td>

                        <td class="text-end">
                            <div class="d-inline-flex align-items-center gap-3">
                                <div class="dropdown">
                                    <button class="btn btn-link dropdown-toggle p-0 dropdown-toggle-no-caret text-body" type="button" data-bs-toggle="dropdown" aria-expanded="false" id="ToggleActions-@pp.Id">
                                        <vc:icon symbol="dots" />
                                    </button>
                                    <ul class="dropdown-menu dropdown-menu-end">
                                            <li><a class="dropdown-item" asp-controller="PayrollUser" asp-action="Edit" asp-route-userId="@pp.Id">Edit</a></li>
                                        <li class="dropdown-divider"></li>
                                        <li class="dropdown-item">
                                            <a asp-controller="PayrollUser"
                                                asp-action="Delete"
                                                asp-route-userId="@pp.Id"
                                                class="text-danger"
                                                data-bs-toggle="modal"
                                                data-bs-target="#ConfirmModal"
                                                data-description="Do you really want to delete the user <strong>@Html.Encode(pp.Name)</strong>?">
                                                Delete
                                            </a>
                                        </li>

                                    </ul>
                                </div>
                            </div>
                        </td>
=======
                    <tr>
                        <th scope="col">Name</th>
                        <th scope="col">Email</th>
                        <th scope="col" class="text-end"></th>
>>>>>>> a5681c83
                    </tr>
                </thead>
                <tbody>
                    @foreach (var pp in Model)
                    {
                        <tr class="mass-action-row">
                            <td>@pp.Name</td>
                            <td>@pp.Email</td>
                            <td class="align-middle">
                            </td>

                            <td class="text-end">
                                <div class="d-inline-flex align-items-center gap-3">
                                    <div class="dropdown">
                                        <button class="btn btn-link dropdown-toggle p-0 dropdown-toggle-no-caret text-body" type="button" data-bs-toggle="dropdown" aria-expanded="false" id="ToggleActions-@pp.Id">
                                            <vc:icon symbol="dots" />
                                        </button>
                                        <ul class="dropdown-menu dropdown-menu-end">
                                            <li>
                                                <a class="dropdown-item" asp-controller="PayrollUser" asp-action="Edit" asp-route-userId="@pp.Id">Edit</a>
                                            </li>
                                            <li class="dropdown-divider"></li>
                                            <li>
                                                <a class="dropdown-item text-danger"
                                                   asp-controller="PayrollUser"
                                                   asp-action="Delete"
                                                   asp-route-userId="@pp.Id"
                                                   data-bs-toggle="modal"
                                                   data-bs-target="#ConfirmModal"
                                                   data-description="Do you really want to delete the user <strong>@Html.Encode(pp.Name)</strong>?">
                                                    Delete
                                                </a>
                                            </li>

                                        </ul>
                                    </div>
                                </div>
                            </td>
                        </tr>
                    }
                </tbody>
            </table>
        </div>

        @section PageFootContent {
        <script>
            const ppProgresses = document.getElementsByClassName("ppProgress");
            for (var i = 0; i < ppProgresses.length; i++) {
                var pp = ppProgresses[i];
                var ppId = pp.getAttribute("data-pp");
                var template = document.getElementById("tooptip_template_" + ppId);
                pp.setAttribute("title", template.innerHTML);
            }
        </script>
        }

        <partial name="_Confirm" model="@(new ConfirmModel("Delete User", "Do you really want to delete the user ...", "Delete"))" />
    }
    else
    {
        <p class="text-secondary mt-4">
            There are no users created yet. Why don't you create one?
        </p>
    }

</form><|MERGE_RESOLUTION|>--- conflicted
+++ resolved
@@ -32,54 +32,10 @@
         <div class="table-responsive-md">
             <table class="table table-hover">
                 <thead>
-<<<<<<< HEAD
-                <tr>
-                    <th scope="col">Name</th>
-                    <th scope="col">Email</th>
-                    <th scope="col" class="text-end"></th>
-                </tr>
-                </thead>
-                <tbody>
-                @foreach (var pp in Model)
-                {
-                    <tr class="mass-action-row">
-                        <td>@pp.Name</td>
-                        <td>@pp.Email</td>
-                        <td class="align-middle">
-                            
-                        </td>
-
-                        <td class="text-end">
-                            <div class="d-inline-flex align-items-center gap-3">
-                                <div class="dropdown">
-                                    <button class="btn btn-link dropdown-toggle p-0 dropdown-toggle-no-caret text-body" type="button" data-bs-toggle="dropdown" aria-expanded="false" id="ToggleActions-@pp.Id">
-                                        <vc:icon symbol="dots" />
-                                    </button>
-                                    <ul class="dropdown-menu dropdown-menu-end">
-                                            <li><a class="dropdown-item" asp-controller="PayrollUser" asp-action="Edit" asp-route-userId="@pp.Id">Edit</a></li>
-                                        <li class="dropdown-divider"></li>
-                                        <li class="dropdown-item">
-                                            <a asp-controller="PayrollUser"
-                                                asp-action="Delete"
-                                                asp-route-userId="@pp.Id"
-                                                class="text-danger"
-                                                data-bs-toggle="modal"
-                                                data-bs-target="#ConfirmModal"
-                                                data-description="Do you really want to delete the user <strong>@Html.Encode(pp.Name)</strong>?">
-                                                Delete
-                                            </a>
-                                        </li>
-
-                                    </ul>
-                                </div>
-                            </div>
-                        </td>
-=======
                     <tr>
                         <th scope="col">Name</th>
                         <th scope="col">Email</th>
                         <th scope="col" class="text-end"></th>
->>>>>>> a5681c83
                     </tr>
                 </thead>
                 <tbody>
