--- conflicted
+++ resolved
@@ -35,11 +35,7 @@
                        asp-action="List"
                        asp-route-storeId="@storeId"
                        class="nav-link @(!Model.Pending && !Model.All ? "active" : "")"
-<<<<<<< HEAD
-                       role="tab">@state</a>
-=======
                        role="tab">@state (@Model.AllPayrollUsers.Count(c => c.State == state))</a>
->>>>>>> 53e27827
                 }
                 @if (state == PayrollUserState.Pending)
                 {
@@ -48,11 +44,7 @@
                        asp-route-storeId="@storeId"
                        asp-route-pending="true"
                        class="nav-link @(Model.Pending ? "active" : "")"
-<<<<<<< HEAD
-                       role="tab">@state</a>
-=======
                        role="tab">@state (@Model.AllPayrollUsers.Count(c => c.State == state))</a>
->>>>>>> 53e27827
                 }
             }
             <a id="all-view"
@@ -93,10 +85,7 @@
                                             <vc:icon symbol="dots" />
                                         </button>
                                         <ul class="dropdown-menu dropdown-menu-end">
-<<<<<<< HEAD
-=======
 
->>>>>>> 53e27827
                                             @if (pp.State == PayrollUserState.Pending)
                                             {
                                                 <li>
@@ -106,14 +95,6 @@
                                             else
                                             {
                                                 <li>
-<<<<<<< HEAD
-                                                    <a class="dropdown-item" asp-controller="PayrollUser" asp-action="Edit" asp-route-userId="@pp.Id">Edit</a>
-                                                </li>
-                                                <li>
-                                                    <a class="dropdown-item"
-                                                       asp-action="ToggleUserStatus"
-                                                       asp-route-userId="@pp.Id"
-=======
                                                     <a class="dropdown-item" asp-controller="PayrollUser" asp-action="Edit" asp-route-storeId="@storeId" asp-route-userId="@pp.Id">Edit</a>
                                                 </li>
                                                 <li>
@@ -122,17 +103,12 @@
                                                        asp-action="ToggleUserStatus"
                                                        asp-route-userId="@pp.Id"
                                                        asp-route-storeId="@storeId"
->>>>>>> 53e27827
                                                        asp-route-enable="@(pp.State == PayrollUserState.Disabled)">
                                                         @(pp.State == PayrollUserState.Disabled ? "Activate" : "Disable")
                                                     </a>
                                                 </li>
                                                 <li>
-<<<<<<< HEAD
-                                                    <a class="dropdown-item" asp-controller="PayrollUser" asp-action="DownloadInvoices" asp-route-userId="@pp.Id">Download all invoices</a>
-=======
                                                     <a class="dropdown-item" asp-controller="PayrollUser" asp-action="DownloadInvoices" asp-route-storeId="@storeId" asp-route-userId="@pp.Id">Download all invoices</a>
->>>>>>> 53e27827
                                                 </li>
                                             }
                                             <li class="dropdown-divider"></li>
@@ -176,10 +152,6 @@
             {
                 <span>There are no users created yet. Why don't you create one?</span>
             }
-            else if (Model.Pending)
-            {
-                <span>No pending user invitations at the moment.</span>
-            }
             else
             {
                 <span>There are no users found</span>
